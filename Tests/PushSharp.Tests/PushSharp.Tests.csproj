--- conflicted
+++ resolved
@@ -60,11 +60,8 @@
     <Compile Include="PushServiceTests.cs" />
     <Compile Include="TestServers\GcmTestServer.cs" />
     <Compile Include="TestServers\ApnsTestServer.cs" />
-<<<<<<< HEAD
     <Compile Include="AmazonAdmTests.cs" />
-=======
     <Compile Include="BlackberryTests.cs" />
->>>>>>> 559c56ad
   </ItemGroup>
   <ItemGroup>
     <None Include="packages.config" />
@@ -90,15 +87,12 @@
       <Project>{0EC3A31E-B869-4465-ABDC-90C2E3CCC17D}</Project>
       <Name>PushSharp.Windows</Name>
     </ProjectReference>
-<<<<<<< HEAD
     <ProjectReference Include="..\..\PushSharp.Amazon.Adm\PushSharp.Amazon.Adm.csproj">
       <Project>{52154303-5315-494C-A741-2F0998795DC3}</Project>
       <Name>PushSharp.Amazon.Adm</Name>
-=======
     <ProjectReference Include="..\..\PushSharp.Blackberry\PushSharp.Blackberry.csproj">
       <Project>{5250980B-BD11-4201-B083-AEDB8C62C471}</Project>
       <Name>PushSharp.Blackberry</Name>
->>>>>>> 559c56ad
     </ProjectReference>
   </ItemGroup>
   <Import Project="$(MSBuildToolsPath)\Microsoft.CSharp.targets" />
